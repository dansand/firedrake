--- conflicted
+++ resolved
@@ -844,8 +844,6 @@
     new.identifier = "component"
     new.component = component
     new.parent = parent
-<<<<<<< HEAD
-    new.no_dats = True
     return new
 
 
@@ -905,7 +903,4 @@
     def exterior_facet_boundary_node_map(self, method):
         """":class:`RealFunctionSpace` objects have no exterior facet boundary
         node map."""
-        return None
-=======
-    return new
->>>>>>> 7c2d6dbb
+        return None