--- conflicted
+++ resolved
@@ -209,406 +209,6 @@
 
 def MixedFunctionSpace(spaces, name=None, mesh=None):
     """Create a :class:`.MixedFunctionSpace`.
-
-<<<<<<< HEAD
-    def __init__(self, mesh, family, degree=None, name=None, vfamily=None, vdegree=None):
-        if self._initialized:
-            return
-        mesh.init()
-        # Two choices:
-        # 1) pass in mesh, family, degree to generate a simple function space
-        # 2) set up the function space using FiniteElement, EnrichedElement,
-        #       OuterProductElement and so on
-        if isinstance(family, ufl.FiniteElementBase):
-            # Second case...
-            element = family.reconstruct(domain=mesh.ufl_domain())
-        else:
-            # First case...
-            if isinstance(mesh, mesh_t.ExtrudedMesh) and vfamily is not None and vdegree is not None:
-                # if extruded mesh, make the OPE
-                la = ufl.FiniteElement(family,
-                                       domain=mesh._old_mesh.ufl_cell(),
-                                       degree=degree)
-                # if second element was passed in, use in
-                lb = ufl.FiniteElement(vfamily,
-                                       domain=ufl.Cell("interval", 1),
-                                       degree=vdegree)
-                # now make the OPE
-                element = ufl.OuterProductElement(la, lb, domain=mesh.ufl_domain())
-            else:
-                # if not an extruded mesh, just make the element
-                element = ufl.FiniteElement(family,
-                                            domain=mesh.ufl_domain(),
-                                            degree=degree)
-
-        if element.family() == 'Real':
-            self.__class__ = RealFunctionSpace
-            RealFunctionSpace.__init__(self, mesh, element, name)
-            return
-
-        super(FunctionSpace, self).__init__(mesh, element, name, dim=1)
-        self._initialized = True
-
-    @classmethod
-    def _process_args(cls, *args, **kwargs):
-        return (args[0], ) + args, kwargs
-
-    @classmethod
-    def _cache_key(cls, mesh, family, degree=None, name=None, vfamily=None, vdegree=None):
-        return family, degree, vfamily, vdegree
-
-    def __getitem__(self, i):
-        """Return self if ``i`` is 0, otherwise raise an error."""
-        assert i == 0, "Can only extract subspace 0 from %r" % self
-        return self
-
-
-class VectorFunctionSpace(FunctionSpaceBase):
-    """A vector finite element :class:`FunctionSpace`."""
-
-    def __init__(self, mesh, family, degree, dim=None, name=None, vfamily=None, vdegree=None):
-        if self._initialized:
-            return
-        mesh.init()
-        # VectorFunctionSpace dimension defaults to the geometric dimension of the mesh.
-        dim = dim or mesh.ufl_cell().geometric_dimension()
-
-        if isinstance(mesh, mesh_t.ExtrudedMesh) and isinstance(family, ufl.OuterProductElement):
-            raise NotImplementedError("Not yet implemented")
-
-        if isinstance(mesh, mesh_t.ExtrudedMesh) and vfamily is not None and vdegree is not None:
-            la = ufl.FiniteElement(family,
-                                   domain=mesh._old_mesh.ufl_cell(),
-                                   degree=degree)
-            lb = ufl.FiniteElement(vfamily, domain=ufl.Cell("interval", 1),
-                                   degree=vdegree)
-            element = ufl.OuterProductVectorElement(la, lb, dim=dim, domain=mesh.ufl_domain())
-        else:
-            element = ufl.VectorElement(family, domain=mesh.ufl_domain(),
-                                        degree=degree, dim=dim)
-        super(VectorFunctionSpace, self).__init__(mesh, element, name, dim=dim, rank=1)
-        self._initialized = True
-
-    @classmethod
-    def _process_args(cls, *args, **kwargs):
-        return (args[0], ) + args, kwargs
-
-    @classmethod
-    def _cache_key(cls, mesh, family, degree=None, dim=None, name=None, vfamily=None, vdegree=None):
-        return family, degree, dim, vfamily, vdegree
-
-    def __getitem__(self, i):
-        """Return self if ``i`` is 0, otherwise raise an error."""
-        assert i == 0, "Can only extract subspace 0 from %r" % self
-        return self
-
-
-class MixedFunctionSpace(FunctionSpaceBase):
-    """A mixed finite element :class:`FunctionSpace`."""
-
-    def __init__(self, spaces, name=None):
-        """
-        :param spaces: a list (or tuple) of :class:`FunctionSpace`\s
-
-        The function space may be created as ::
-
-            V = MixedFunctionSpace(spaces)
-
-        ``spaces`` may consist of multiple occurances of the same space: ::
-
-            P1  = FunctionSpace(mesh, "CG", 1)
-            P2v = VectorFunctionSpace(mesh, "Lagrange", 2)
-
-            ME  = MixedFunctionSpace([P2v, P1, P1, P1])
-        """
-
-        if self._initialized:
-            return
-        self._spaces = [IndexedFunctionSpace(s, i, self)
-                        for i, s in enumerate(flatten(spaces))]
-        self._mesh = self._spaces[0].mesh()
-        self._ufl_element = ufl.MixedElement(*[fs.ufl_element() for fs in self._spaces])
-        self.name = name or '_'.join(str(s.name) for s in self._spaces)
-        self.rank = 1
-        self._index = None
-        self._initialized = True
-
-    @classmethod
-    def _process_args(cls, *args, **kwargs):
-        """Convert list of spaces to tuple (to make it hashable)"""
-        mesh = args[0][0].mesh()
-        pargs = tuple(as_tuple(arg) for arg in args)
-        return (mesh, ) + pargs, kwargs
-
-    @classmethod
-    def _cache_key(cls, *args, **kwargs):
-        return args
-
-    def split(self):
-        """The list of :class:`FunctionSpace`\s of which this
-        :class:`MixedFunctionSpace` is composed."""
-        return self._spaces
-
-    def sub(self, i):
-        """Return the `i`th :class:`FunctionSpace` in this
-        :class:`MixedFunctionSpace`."""
-        return self[i]
-
-    def num_sub_spaces(self):
-        """Return the number of :class:`FunctionSpace`\s of which this
-        :class:`MixedFunctionSpace` is composed."""
-        return len(self)
-
-    def __len__(self):
-        """Return the number of :class:`FunctionSpace`\s of which this
-        :class:`MixedFunctionSpace` is composed."""
-        return len(self._spaces)
-
-    def __getitem__(self, i):
-        """Return the `i`th :class:`FunctionSpace` in this
-        :class:`MixedFunctionSpace`."""
-        return self._spaces[i]
-
-    def __iter__(self):
-        for s in self._spaces:
-            yield s
-
-    @property
-    def dim(self):
-        """Return a tuple of :attr:`FunctionSpace.dim`\s of the
-        :class:`FunctionSpace`\s of which this :class:`MixedFunctionSpace` is
-        composed."""
-        return tuple(fs.dim for fs in self._spaces)
-
-    @property
-    def cdim(self):
-        """Return the sum of the :attr:`FunctionSpace.dim`\s of the
-        :class:`FunctionSpace`\s this :class:`MixedFunctionSpace` is
-        composed of."""
-        return sum(fs.dim for fs in self._spaces)
-
-    @property
-    def node_count(self):
-        """Return a tuple of :attr:`FunctionSpace.node_count`\s of the
-        :class:`FunctionSpace`\s of which this :class:`MixedFunctionSpace` is
-        composed."""
-        return tuple(fs.node_count for fs in self._spaces)
-
-    @property
-    def dof_count(self):
-        """Return a tuple of :attr:`FunctionSpace.dof_count`\s of the
-        :class:`FunctionSpace`\s of which this :class:`MixedFunctionSpace` is
-        composed."""
-        return tuple(fs.dof_count for fs in self._spaces)
-
-    @utils.cached_property
-    def node_set(self):
-        """A :class:`pyop2.MixedSet` containing the nodes of this
-        :class:`MixedFunctionSpace`. This is composed of the
-        :attr:`FunctionSpace.node_set`\s of the underlying
-        :class:`FunctionSpace`\s this :class:`MixedFunctionSpace` is
-        composed of one or (for VectorFunctionSpaces) more degrees of freedom
-        are stored at each node."""
-        return op2.MixedSet(s.node_set for s in self._spaces)
-
-    @utils.cached_property
-    def dof_dset(self):
-        """A :class:`pyop2.MixedDataSet` containing the degrees of freedom of
-        this :class:`MixedFunctionSpace`. This is composed of the
-        :attr:`FunctionSpace.dof_dset`\s of the underlying
-        :class:`FunctionSpace`\s of which this :class:`MixedFunctionSpace` is
-        composed."""
-        return op2.MixedDataSet(s.dof_dset for s in self._spaces)
-
-    def cell_node_map(self, bcs=None):
-        """A :class:`pyop2.MixedMap` from the :attr:`Mesh.cell_set` of the
-        underlying mesh to the :attr:`node_set` of this
-        :class:`MixedFunctionSpace`. This is composed of the
-        :attr:`FunctionSpace.cell_node_map`\s of the underlying
-        :class:`FunctionSpace`\s of which this :class:`MixedFunctionSpace` is
-        composed."""
-        # FIXME: these want caching of sorts
-        bc_list = [[] for _ in self]
-        if bcs:
-            for bc in bcs:
-                bc_list[bc.function_space().index].append(bc)
-        return op2.MixedMap(s.cell_node_map(bc_list[i])
-                                   for i, s in enumerate(self._spaces))
-
-    def interior_facet_node_map(self, bcs=None):
-        """Return the :class:`pyop2.MixedMap` from interior facets to
-        function space nodes. If present, bcs must be a tuple of
-        :class:`.DirichletBC`\s. In this case, the facet_node_map will return
-        negative node indices where boundary conditions should be
-        applied. Where a PETSc matrix is employed, this will cause the
-        corresponding values to be discarded during matrix assembly."""
-        # FIXME: these want caching of sorts
-        bc_list = [[] for _ in self]
-        if bcs:
-            for bc in bcs:
-                bc_list[bc.function_space().index].append(bc)
-        return op2.MixedMap(s.interior_facet_node_map(bc_list[i])
-                            for i, s in enumerate(self._spaces))
-
-    def exterior_facet_node_map(self, bcs=None):
-        """Return the :class:`pyop2.Map` from exterior facets to
-        function space nodes. If present, bcs must be a tuple of
-        :class:`.DirichletBC`\s. In this case, the facet_node_map will return
-        negative node indices where boundary conditions should be
-        applied. Where a PETSc matrix is employed, this will cause the
-        corresponding values to be discarded during matrix assembly."""
-        # FIXME: these want caching of sorts
-        bc_list = [[] for _ in self]
-        if bcs:
-            for bc in bcs:
-                bc_list[bc.function_space().index].append(bc)
-        return op2.MixedMap(s.exterior_facet_node_map(bc_list[i])
-                            for i, s in enumerate(self._spaces))
-
-    @utils.cached_property
-    def exterior_facet_boundary_node_map(self):
-        '''The :class:`pyop2.MixedMap` from exterior facets to the nodes on
-        those facets. Note that this differs from
-        :meth:`exterior_facet_node_map` in that only surface nodes
-        are referenced, not all nodes in cells touching the surface.'''
-        return op2.MixedMap(s.exterior_facet_boundary_node_map for s in self._spaces)
-
-    def make_dat(self, val=None, valuetype=None, name=None, uid=None):
-        """Return a newly allocated :class:`pyop2.MixedDat` defined on the
-        :attr:`dof_dset` of this :class:`MixedFunctionSpace`."""
-        if val is not None:
-            assert len(val) == len(self)
-        else:
-            val = [None for _ in self]
-        return op2.MixedDat(s.make_dat(v, valuetype, name, utils._new_uid())
-                            for s, v in zip(self._spaces, val))
-
-
-class IndexedFunctionSpace(FunctionSpaceBase):
-    """A :class:`.FunctionSpaceBase` with an index to indicate which position
-    it has as part of a :class:`MixedFunctionSpace`."""
-
-    def __init__(self, fs, index, parent):
-        """
-        :param fs: the :class:`.FunctionSpaceBase` that was extracted
-        :param index: the position in the parent :class:`MixedFunctionSpace`
-        :param parent: the parent :class:`MixedFunctionSpace`
-        """
-        if self._initialized:
-            return
-        # If the function space was extracted from a mixed function space,
-        # extract the underlying component space
-        if isinstance(fs, IndexedFunctionSpace):
-            fs = fs._fs
-        # Override the __class__ to make instance checks on the type of the
-        # wrapped function space work as expected
-        self.__class__ = type(fs.__class__.__name__,
-                              (self.__class__, fs.__class__), {})
-        self._fs = fs
-        self._index = index
-        self._parent = parent
-        self._initialized = True
-
-    @classmethod
-    def _process_args(cls, fs, index, parent, **kwargs):
-        return (fs.mesh(), fs, index, parent), kwargs
-
-    @classmethod
-    def _cache_key(cls, *args, **kwargs):
-        return args
-
-    def __getattr__(self, name):
-        return getattr(self._fs, name)
-
-    def __repr__(self):
-        return "<IndexFunctionSpace: %r at %d>" % (FunctionSpaceBase.__repr__(self._fs), self._index)
-
-    @property
-    def node_set(self):
-        """A :class:`pyop2.Set` containing the nodes of this
-        :class:`FunctionSpace`. One or (for VectorFunctionSpaces) more degrees
-        of freedom are stored at each node."""
-        return self._fs.node_set
-
-    @property
-    def dof_dset(self):
-        """A :class:`pyop2.DataSet` containing the degrees of freedom of
-        this :class:`FunctionSpace`."""
-        return self._fs.dof_dset
-
-    @property
-    def exterior_facet_boundary_node_map(self):
-        '''The :class:`pyop2.Map` from exterior facets to the nodes on
-        those facets. Note that this differs from
-        :meth:`exterior_facet_node_map` in that only surface nodes
-        are referenced, not all nodes in cells touching the surface.'''
-        return self._fs.exterior_facet_boundary_node_map
-
-class RealFunctionSpace(FunctionSpaceBase):
-    """:class:`FunctionSpace` based on elements of family "Real". A
-    :class`RealFunctionSpace` only has a single global value for the
-    whole mesh.
-
-    This class should not be directly instantiated by users. Instead,
-    FunctionSpace objects will transform themselves into
-    :class:`RealFunctionSpace` objects as appropriate.
-
-    """
-
-    def __init__(self, mesh, element, name):
-
-        self.__class__ = RealFunctionSpace
-
-        self.name = name
-        self._index = None
-        self._initialized = True
-        self._ufl_element = element
-        self.fiat_element = None
-        self._mesh = mesh
-        self._dim = 1
-        self.rank = 0
-
-        self._node_count = 1
-
-    def node_set(self):
-        ":class:`RealFunctionSpace` objects have no node set."
-        return None
-
-    @property
-    def dof_dset(self):
-        ":class:`RealFunctionSpace` objects have no dof set."
-        return None
-
-    def make_dat(self, val=None, valuetype=None, name=None, uid=None):
-        """Return a newly allocated :class:`pyop2.Global` representing the
-        data for a :class:`.Function` on this space."""
-        return op2.Global(self._dim, val, valuetype, name)
-
-    def cell_node_map(self, bcs=None):
-        ":class:`RealFunctionSpace` objects have no cell node map."
-        return None
-
-    def interior_facet_node_map(self, bcs=None):
-        ":class:`RealFunctionSpace` objects have no interior facet node map."
-        return None
-
-    def exterior_facet_node_map(self, bcs=None):
-        ":class:`RealFunctionSpace` objects have no exterior facet node map."
-        return None
-
-    def bottom_nodes(self):
-        ":class:`RealFunctionSpace` objects have no bottom nodes."
-        return None
-
-    def top_nodes(self):
-        ":class:`RealFunctionSpace` objects have no bottom nodes."
-        return None
-
-    def exterior_facet_boundary_node_map(self, method):
-        """":class:`RealFunctionSpace` objects have no exterior facet boundary
-        node map."""
-        return None
-=======
     :arg spaces: An iterable of constituent spaces, or a
         :class:`~ufl.classes.MixedElement`.
     :arg name: An optional name for the mixed function space.
@@ -654,4 +254,69 @@
     if mesh is not mesh.topology:
         return impl.WithGeometry(new, mesh)
     return new
->>>>>>> f8d22f28
+
+
+class RealFunctionSpace(FunctionSpaceBase):
+    """:class:`FunctionSpace` based on elements of family "Real". A
+    :class`RealFunctionSpace` only has a single global value for the
+    whole mesh.
+
+    This class should not be directly instantiated by users. Instead,
+    FunctionSpace objects will transform themselves into
+    :class:`RealFunctionSpace` objects as appropriate.
+
+    """
+
+    def __init__(self, mesh, element, name):
+
+        self.__class__ = RealFunctionSpace
+
+        self.name = name
+        self._index = None
+        self._initialized = True
+        self._ufl_element = element
+        self.fiat_element = None
+        self._mesh = mesh
+        self._dim = 1
+        self.rank = 0
+
+        self._node_count = 1
+
+    def node_set(self):
+        ":class:`RealFunctionSpace` objects have no node set."
+        return None
+
+    @property
+    def dof_dset(self):
+        ":class:`RealFunctionSpace` objects have no dof set."
+        return None
+
+    def make_dat(self, val=None, valuetype=None, name=None, uid=None):
+        """Return a newly allocated :class:`pyop2.Global` representing the
+        data for a :class:`.Function` on this space."""
+        return op2.Global(self._dim, val, valuetype, name)
+
+    def cell_node_map(self, bcs=None):
+        ":class:`RealFunctionSpace` objects have no cell node map."
+        return None
+
+    def interior_facet_node_map(self, bcs=None):
+        ":class:`RealFunctionSpace` objects have no interior facet node map."
+        return None
+
+    def exterior_facet_node_map(self, bcs=None):
+        ":class:`RealFunctionSpace` objects have no exterior facet node map."
+        return None
+
+    def bottom_nodes(self):
+        ":class:`RealFunctionSpace` objects have no bottom nodes."
+        return None
+
+    def top_nodes(self):
+        ":class:`RealFunctionSpace` objects have no bottom nodes."
+        return None
+
+    def exterior_facet_boundary_node_map(self, method):
+        """":class:`RealFunctionSpace` objects have no exterior facet boundary
+        node map."""
+        return None